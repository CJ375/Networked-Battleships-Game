--- conflicted
+++ resolved
@@ -1,6 +1,3 @@
-<<<<<<< HEAD
-***CITS3003 (2025) Project:*** Networked Battleships Game
-=======
 # CITS3003 (2025) Project: Networked Battleships Game
 
 Student: Charles Johnson
@@ -59,5 +56,4 @@
 - `client.py`: Client/GUI implementation
 - `battleship.py`: Core game logic
 - `protocol.py`: Network protocol implementation
-- `protocol_test.py`: Test file for protocol implementation
->>>>>>> 5271c235
+- `protocol_test.py`: Test file for protocol implementation